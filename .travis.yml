--- conflicted
+++ resolved
@@ -1,18 +1,14 @@
 language: python
 python:
-  #- "2.7.14"
   - "3.6"
   - "3.7"
 # command to install dependencies
 install:
-  #- if [[ $TRAVIS_PYTHON_VERSION == '2.7.14' ]]; then travis_retry pip install -r requirements.txt; fi
   - if [[ $TRAVIS_PYTHON_VERSION == '3.6' ]]; then travis_retry pip install -r requirements36.txt; fi
-<<<<<<< HEAD
+  - if [[ $TRAVIS_PYTHON_VERSION == '3.7' ]]; then travis_retry pip install -r requirements37.txt; fi
   - pip install pytest-cov
   - pip install coveralls
-=======
-  - if [[ $TRAVIS_PYTHON_VERSION == '3.7' ]]; then travis_retry pip install -r requirements37.txt; fi
->>>>>>> 4796c93a
+
 # command to run tests
 script:
   - python -c "import tcrdist as td; td.setup_blast.install_blast_to_externals(download_from = 'ncbi_linux');"
