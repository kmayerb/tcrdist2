"""
This is an important test because it confirms that tcrdist2 reproduces
the metric results used in the paper described as the 'tcr-dist'.

There is one point that requires additional clarification.

The original tcr-dist pipeline acknowledged uncertainty in v-gene alpha
v-gene beta inferences. In some cases multipe genes could have likely produced
the sequenced read. When multiple alleles were plausible, the distance metric
between two TCRs was based on a comparison of all possible pairwise distances.

For example suppose both TRAV1*01 and TRAV1*02 were plausible v-gene candidates for a
TCR1, and TRAV2*02 was a the only plausible v-gene for TCR2. Then, the distance
D(TCR1, TCR2) was the minimum { D(TRAV1*01,TRAV2*02 ), D(TRAV1*02,TRAV2*02)}

This was made possible by the fact that there are only so many possible
distances between v-gene combinations given the fixed alignment assumption and a
known v-gene database.

By contrast, tcrdist2 works differently. One benefit is that
it can actually re-align the cdr1, cdr2, pmhc regions inferred
from the v-gene calls. This is done when using the
method 'hamming' or 'nw'.  However, the approach for multiprocessing
these comparisons is not well suited to making
a variable number of pairwise sequences comparisons for each clone.

While tcrdist2 incorporates legacy metrics 'tcrdist_cdr1, tcrdist_cdr3' and
also allows the use of the IMGT alignments for the input comparisons,

    infer_cdrs_from_v_gene(chain = 'alpha', imgt_aligned = True) # <---

it does not currently calculate the distance metric for multiple possible
v-gene alleles. In practices these alleles are often different by only 1 or 2
AA substitutions and the impact of choosing one of two similar alleles
on the final pairwise distance metric is small (i.e < 10 tcrdist units)

The test here compares 267 sequences that have unambiguous v-gene calls
where the tcrdist2 and tcr-dist legacy outputs should match.

truth matrix - is a distance matrix output by legacy tcrdist
python compute_distances.py --clones_file  mouse_pairseqs_v1_parsed_seqs_probs_mq20_clones.tsv --organism mouse

mouse_pairseqs_v1_parsed_seqs_probs_mq20_clones_AB.dist

"""

from tcrdist.tests.legacy_truth_values import truth_matrix
from tcrdist.tests.legacy_truth_values import test_df

import unittest
import pandas as pd
import numpy as np
import tcrdist as td
from tcrdist import tcr_distances
from tcrdist import mappers
from tcrdist import objects
from tcrdist.repertoire import TCRrep

NCPUS = 4

class test_comparability(unittest.TestCase):

    def test_reproduction_of_tcrdist_metric(self):

        pb1 = TCRrep(cell_df = test_df, organism = "mouse")             # 6
        pb1.infer_cdrs_from_v_gene(chain = 'alpha', imgt_aligned = True) # <------- # 7
        pb1.infer_cdrs_from_v_gene(chain = 'beta',  imgt_aligned = True) # <------- # 8
        pb1.index_cols =['epitope',                                      # 9
                        'clone_id',
                        'subject',
                        'cdr3_a_aa',
                        'cdr1_a_aa',
                        'cdr2_a_aa',
                        'pmhc_a_aa',
                        'cdr3_b_aa',
                        'cdr1_b_aa',
                        'cdr2_b_aa',
                        'pmhc_b_aa',
                        'v_a_gene',
                        'v_b_gene']
        pb1.deduplicate()                                                # 10
        pb1.compute_pairwise_all(chain = "alpha",                        # <------- 11
                                 metric = 'tcrdist_cdr3',
                                 compute_specific_region = 'cdr3_a_aa',
                                 #user_function = tcrdist_metric_align_cdr3s_false,
<<<<<<< HEAD
                                 processes = NCPUS)
        pb1.compute_pairwise_all(chain = "alpha",                        # 11
                                 metric = "tcrdist_cdr1",
                                 compute_specific_region = 'cdr1_a_aa',
                                 processes = NCPUS)
        pb1.compute_pairwise_all(chain = "alpha",                        # 11
                                 metric = "tcrdist_cdr1",
                                 compute_specific_region = 'cdr2_a_aa',
                                 processes = NCPUS)
        pb1.compute_pairwise_all(chain = "alpha",                        # 11
                                 metric = "tcrdist_cdr1",
                                 compute_specific_region = 'pmhc_a_aa',
                                 processes = NCPUS)
=======
                                 processes = 1)
        pb1.compute_pairwise_all(chain = "alpha",                        # 11
                                 metric = "tcrdist_cdr1",
                                 compute_specific_region = 'cdr1_a_aa',
                                 processes = 1)
        pb1.compute_pairwise_all(chain = "alpha",                        # 11
                                 metric = "tcrdist_cdr1",
                                 compute_specific_region = 'cdr2_a_aa',
                                 processes = 1)
        pb1.compute_pairwise_all(chain = "alpha",                        # 11
                                 metric = "tcrdist_cdr1",
                                 compute_specific_region = 'pmhc_a_aa',
                                 processes = 1)
>>>>>>> 232948e4

        pb1.compute_pairwise_all(chain = "beta",                         # 12
                                 metric = 'tcrdist_cdr3',
                                 #user_function = tcrdist_metric_align_cdr3s_false,
                                 compute_specific_region = 'cdr3_b_aa',
<<<<<<< HEAD
                                 processes = NCPUS)
        pb1.compute_pairwise_all(chain = "beta",                         # 12
                                 metric = "tcrdist_cdr1",
                                 compute_specific_region = 'cdr1_b_aa',
                                 processes = NCPUS)
        pb1.compute_pairwise_all(chain = "beta",                         # 12
                                 metric = "tcrdist_cdr1",
                                 compute_specific_region = 'cdr2_b_aa',
                                 processes = NCPUS)
        pb1.compute_pairwise_all(chain = "beta",                         # 12
                                 metric = "tcrdist_cdr1",
                                 compute_specific_region = 'pmhc_b_aa',
                                 processes = NCPUS)
=======
                                 processes = 1)
        pb1.compute_pairwise_all(chain = "beta",                         # 12
                                 metric = "tcrdist_cdr1",
                                 compute_specific_region = 'cdr1_b_aa',
                                 processes = 1)
        pb1.compute_pairwise_all(chain = "beta",                         # 12
                                 metric = "tcrdist_cdr1",
                                 compute_specific_region = 'cdr2_b_aa',
                                 processes = 1)
        pb1.compute_pairwise_all(chain = "beta",                         # 12
                                 metric = "tcrdist_cdr1",
                                 compute_specific_region = 'pmhc_b_aa',
                                 processes = 1)
>>>>>>> 232948e4

        pb1.compute_paired_tcrdist()

        assert(np.all(pb1.paired_tcrdist.shape == truth_matrix.shape))

        test_order = pb1.clone_df.copy()
        test_order['sort_index'] = test_order.index
        test_order.index = test_order.clone_id
        test_order_sorted = test_order.loc[pb1.cell_df.clone_id,]
        sort_index = test_order_sorted['sort_index']

        # Sort so that  clone_df matches input cell_df order
        # truth matric is based on order in original_df

        test_matrix = pd.DataFrame(pb1.paired_tcrdist).loc[sort_index, sort_index].values
        self.assertTrue(np.all(test_matrix == truth_matrix))

if __name__ == '__main__':
    unittest.main()<|MERGE_RESOLUTION|>--- conflicted
+++ resolved
@@ -83,21 +83,7 @@
                                  metric = 'tcrdist_cdr3',
                                  compute_specific_region = 'cdr3_a_aa',
                                  #user_function = tcrdist_metric_align_cdr3s_false,
-<<<<<<< HEAD
-                                 processes = NCPUS)
-        pb1.compute_pairwise_all(chain = "alpha",                        # 11
-                                 metric = "tcrdist_cdr1",
-                                 compute_specific_region = 'cdr1_a_aa',
-                                 processes = NCPUS)
-        pb1.compute_pairwise_all(chain = "alpha",                        # 11
-                                 metric = "tcrdist_cdr1",
-                                 compute_specific_region = 'cdr2_a_aa',
-                                 processes = NCPUS)
-        pb1.compute_pairwise_all(chain = "alpha",                        # 11
-                                 metric = "tcrdist_cdr1",
-                                 compute_specific_region = 'pmhc_a_aa',
-                                 processes = NCPUS)
-=======
+
                                  processes = 1)
         pb1.compute_pairwise_all(chain = "alpha",                        # 11
                                  metric = "tcrdist_cdr1",
@@ -111,27 +97,11 @@
                                  metric = "tcrdist_cdr1",
                                  compute_specific_region = 'pmhc_a_aa',
                                  processes = 1)
->>>>>>> 232948e4
 
         pb1.compute_pairwise_all(chain = "beta",                         # 12
                                  metric = 'tcrdist_cdr3',
                                  #user_function = tcrdist_metric_align_cdr3s_false,
                                  compute_specific_region = 'cdr3_b_aa',
-<<<<<<< HEAD
-                                 processes = NCPUS)
-        pb1.compute_pairwise_all(chain = "beta",                         # 12
-                                 metric = "tcrdist_cdr1",
-                                 compute_specific_region = 'cdr1_b_aa',
-                                 processes = NCPUS)
-        pb1.compute_pairwise_all(chain = "beta",                         # 12
-                                 metric = "tcrdist_cdr1",
-                                 compute_specific_region = 'cdr2_b_aa',
-                                 processes = NCPUS)
-        pb1.compute_pairwise_all(chain = "beta",                         # 12
-                                 metric = "tcrdist_cdr1",
-                                 compute_specific_region = 'pmhc_b_aa',
-                                 processes = NCPUS)
-=======
                                  processes = 1)
         pb1.compute_pairwise_all(chain = "beta",                         # 12
                                  metric = "tcrdist_cdr1",
@@ -145,7 +115,6 @@
                                  metric = "tcrdist_cdr1",
                                  compute_specific_region = 'pmhc_b_aa',
                                  processes = 1)
->>>>>>> 232948e4
 
         pb1.compute_paired_tcrdist()
 
