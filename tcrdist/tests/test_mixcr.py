--- conflicted
+++ resolved
@@ -56,11 +56,9 @@
                     'cdr3_d_nucseq', 'cdr3_d_aa','cdr1_d_aa', 
                     'cdr2_d_aa', 'pmhc_d_aa']
     tr.deduplicate()
-<<<<<<< HEAD
-    #assert tr.clone_df.shape[1] == 10
-=======
-    assert tr.clone_df.shape[1] == 11
->>>>>>> 4796c93a
+
+    assert tr.clone_df.shape[1] == 10
+
 
 
 def test_mixcr_integration_with_correct_chain():
