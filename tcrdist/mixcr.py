import sys
import re
import pandas as pd 
import numpy as np
from tcrdist import repertoire_db
import warnings


def mixcr_to_tcrdist2(chain:str, 
                      organism:str, 
                      seqs_fn:str = None, 
                      clones_fn:str = None):
    """
    Converts .clns.txt or .result.txt outputs from mixcr to tcrdist2
    formatted input. 

    Parameters 
    ----------
    chain : str
        'alpha', 'beta', 'gamma', or 'delta'
    organism : str
        'human' or 'mouse"
    seqs_fn : str or None
        path to mixcr parses sequences files which can contain duplicates
    clones_fn : str or None
        path to mixcr parsed clones file (.clns.txt), clones have a clone_id and count

    Returns
    -------
    df : pd.DataFrame
        DataFrame with column names specified in notes. 

    Example
    -------

    .. code-block:: python
        
        import os
        from tcrdist.repertoire import TCRrep
        from tcrdist import mixcr
        
        clones_fn = os.path.join('tcrdist',
                                'test_files_compact',
                                'SRR5130260.1.test.fastq.output.clns.txt')

        df = mixcr.mixcr_to_tcrdist2(chain = "delta", 
                                    organism = "human", 
                                    clones_fn = clones_fn)
        
        df = mixcr.remove_entries_with_invalid_vgene(df, 
                                                 chain = "delta", 
                                                 organism = "human")

    Notes
    -----
    A seq_fn or clones_fn may be passed as input but not both.

    Columns of output `df` are:

    "v_[abgd]_gene", "d_[abgd]_gene:, "j_[abgd]_gene", 
    "cdr3_d_nucseq", "cdr3_d_nucseq" where [abgd] matches the 
    chain argument. 
    
    If clones_fn is specifed, the df returned will contain 
    "clone_id" and "count" columns
                                                  
    """
    if seqs_fn is not None and clones_fn is not None:
        raise ValueError ("one of seq_fn or clones_fn must be left blank")
    if seqs_fn is None and clones_fn is None:
        raise ValueError ("one of seq_fn or clones_fn must be provided")
        
    
    gene_names = {  'alpha': ['v_a_gene','d_a_gene','j_a_gene',"cdr3_a_nucseq","cdr3_a_aa"],
                    'beta' : ['v_b_gene','d_b_gene','j_b_gene',"cdr3_b_nucseq","cdr3_b_aa"],
                    'gamma': ['v_g_gene','d_g_gene','j_g_gene',"cdr3_g_nucseq","cdr3_g_aa"],
                    'delta': ['v_d_gene','d_d_gene','j_d_gene',"cdr3_d_nucseq","cdr3_d_aa"]}
    
    if chain not in gene_names.keys():
        raise KeyError ("chain must be 'alpha','beta','gamma', or 'delta'")
    
    if seqs_fn is not None:
        seqs_df   = pd.read_csv(seqs_fn, "\t")
        seqs_df   = seqs_df[['allVHitsWithScore','allDHitsWithScore', 'allJHitsWithScore', 'nSeqCDR3','aaSeqCDR3']].copy()
        for k in ['allVHitsWithScore','allDHitsWithScore', 'allJHitsWithScore']:
            # cleanup see function defintioins above (take only the top hit and convert allele *00 to *01)
            seqs_df[k] = seqs_df[k].apply(_take_top_mixcr_gene_hit).\
                apply(_allele_00_to_01).\
                apply(_change_TRAVDV_to_TRAVdashDV)

        seqs_df   = seqs_df.rename(columns = {  'allVHitsWithScore' : gene_names[chain][0],                    
                                                'allDHitsWithScore' : gene_names[chain][1], 
                                                'allJHitsWithScore' : gene_names[chain][2],
                                                'nSeqCDR3'          : gene_names[chain][3],
                                                'aaSeqCDR3'         : gene_names[chain][4]})
        df = seqs_df.copy()

    elif clones_fn is not None:
        clones_df = pd.read_csv(clones_fn, "\t")
        clones_df = clones_df[['cloneId', 'cloneCount','allVHitsWithScore','allDHitsWithScore', 'allJHitsWithScore', 'nSeqCDR3','aaSeqCDR3']].copy()
        for k in ['allVHitsWithScore','allDHitsWithScore', 'allJHitsWithScore']:
            # cleanup see function defintioins above (take only the top hit and convert allele *00 to *01)
            clones_df[k] = clones_df[k].apply(_take_top_mixcr_gene_hit).\
                apply(_allele_00_to_01).\
                apply(_change_TRAVDV_to_TRAVdashDV)

        clones_df = clones_df.rename(columns = {    'cloneId'           : "clone_id",
                                                    'cloneCount'        : "count",
                                                    'allVHitsWithScore' : gene_names[chain][0],                    
                                                    'allDHitsWithScore' : gene_names[chain][1], 
                                                    'allJHitsWithScore' : gene_names[chain][2],
                                                    'nSeqCDR3'          : gene_names[chain][3],
                                                    'aaSeqCDR3'         : gene_names[chain][4]})
        df = clones_df.copy()
    
    return(df)

def remove_entries_with_invalid_vgene(df, chain:str,organism:str):
    """
    Uses _validate_gene_names to remove cells, or clones rows that lack a valid v_gene name
    
    This is based on checking gene name against:
    repertoire_db.RefGeneSet(db_file = "gammadelta_db.tsv" OR "alphabesta_db.tsv).all_genes

    It also removes genes not associated with the specified chain 

    Reports any gene names deemed invalid

    Parameters
    ----------
    df : pd.DataFrame
        DataFrame produced by mixcr.mixcr_to_tcrdist2
    chain : str
        'alpha', 'beta', 'gamma', or 'delta'
    organism : str
        'human' or 'mouse"
    

    Returns 
    -------
    df : pd.DataFrame
        a copied subset of the orginal dataframe containing only those rows with valid v gene names
    """ 
    gene_names = {  'alpha': ['v_a_gene','d_a_gene','j_a_gene'],
                    'beta' : ['v_b_gene','d_b_gene','j_b_gene'],
                    'gamma': ['v_g_gene','d_g_gene','j_g_gene'],
                    'delta': ['v_d_gene','d_d_gene','j_d_gene']}
    
    v = _validate_gene_names(series = df[gene_names[chain][0]], chain = chain, organism = organism)
    n_invalid_v_names = df[v == False].shape[0]
    invalid_names =df[v == False][gene_names[chain][0]].unique()
<<<<<<< HEAD
    if n_invalid_v_names > 0:
        sys.stderr.write(f"Because of invalid v_gene names, dropping {n_invalid_v_names} with names:\n")
        for n in invalid_names:
            sys.stderr.write(f"{n}\n")
=======
    warnings.warn(f"Because of invalid v_gene names, dropping {n_invalid_v_names} with names:\n")
    for n in invalid_names:
        sys.stderr.write(f"{n}\n")
>>>>>>> 4796c93a
    
    return df[v].copy()

def _valid_cdr3(cdr3):
    """
    Examples
    --------
    >>> _valid_cdr3("AAAA")
    True
    >>> _valid_cdr3("AA.A")
    False
    """
    amino_acids = ['A', 'C', 'D', 'E', 'F', 'G', 'H', 'I', 'K', 'L', 'M', 'N', 'P', 'Q', 'R', 'S', 'T', 'V', 'W', 'Y']
    valid = np.all([aa in amino_acids for aa in cdr3])
    return valid

def remove_entries_with_invalid_cdr3(df, chain:str):

    chain_names = { 'alpha': 'cdr3_a_aa',
                    'beta' : 'cdr3_b_aa',
                    'gamma': 'cdr3_g_aa',
                    'delta': 'cdr3_d_aa',}
   
    cdr3_x_aa = chain_names[chain]
    print(cdr3_x_aa)
    v = df[cdr3_x_aa].apply(lambda x : _valid_cdr3(x))

    n_invalid_cdr3 = df[v == False].shape[0]
    invalid_names =df[v == False][cdr3_x_aa].unique()
   
    warnings.warn(f"Because of invalid cdr3a names, dropping {n_invalid_cdr3}: {invalid_names}\n")
   
    return df[v].copy()
    
def _change_TRAVDV_to_TRAVdashDV(s:str):
    """
    Reconciles mixcr name like TRAV29/DV5*01 to tcrdist2 name TRAV29DV5*01
    
    Parameters
    ----------
    s : str
    
    Examples
    --------
    >>> _change_TRAVDV_to_TRAVdashDV('TRAV29DV5*01')
    'TRAV29/DV5*01'
    >>> _change_TRAVDV_to_TRAVdashDV('TRAV38-2DV8*01')
    'TRAV38-2/DV8*01'
    >>> _change_TRAVDV_to_TRAVdashDV('TRDV*01')
    'TRDV*01'

    Notes
    -----
    This reconciles such gene names to match the tcrdist2 reference db.

    see database for more details: repertoire_db.RefGeneSet(db_file = "gammadelta_db.tsv").all_genes
    """
    if isinstance(s, str):
        m = re.match(pattern = "(TRAV[0-9]+)(DV.*)", string = s)
        m2 = re.match(pattern = "(TRAV[0-9]+-[1-2])(DV.*)", string = s)
        if m:
            new_s = "/".join(m.groups())
            return(new_s)
        elif m2:
            new_s = "/".join(m2.groups())
            return(new_s)
        else:
            return(s)   
    else:
        return(np.NaN)

def _allele_00_to_01(s:str):
    """
    Converts gene names from X*00 to X*01

    Parameters
    ----------
    s : str

    Example
    -------
    >>> _allele_00_to_01('TRDD3*00')
    'TRDD3*01'
    """
    if isinstance(s, str):
        allele01 = s.replace("*00","*01")
    else:
        allele01 = np.NaN   
    return(allele01)

def _take_top_mixcr_gene_hit(s):
    """
    Parameters 
    ----------
    
    s : str

    Examples
    --------
    >> _take_top_mixcr_gene_hit('TRDD3*00(45),TRDD2*00(40)')
    'TRDD3*00'
    >> _take_top_mixcr_gene_hit('TRDD3*00(45)')
    'TRDD3*00'
    >> _take_top_mixcr_gene_hit(None)
    None

    Tests
    -----
    assert _take_top_mixcr_gene_hit('TRDD3*00(45),TRDD2*00(40)') == 'TRDD3*00'
    assert _take_top_mixcr_gene_hit('TRDD3*00(45)') == 'TRDD3*00'
    assert isinstance(_take_top_mixcr_gene_hit(np.NaN),float)
    assert _take_top_mixcr_gene_hit(np.NaN) is np.NaN
    """
    if isinstance(s, str):
        top_hit = s.split(",")[0].split("(")[0]
    else:
        top_hit = np.NaN   
    return(top_hit)


def _validate_gene_names(series, chain:str, organism:str):
    """
    For efficiency reasons define the list of valid genes based on organism and chain.
    then test an entire series of gene names against it

    Parameters
    ----------
    series : pd.Series
        series containing gene names to be validated
    chain : str
        'alpha','beta','gamma', or 'delta'
    organism : str
        'human' or 'mouse"
    
    Returns
    -------

    valid : pd.Series
        series of booleans where True means name is valid and in tcrdist database

    Example
    -------
    >>> df = pd.DataFrame({'v_d_gene':['TRDV3*01','TRDV1*01', 'TRAV29/DV5*01', 'TRAV38-2/DV8*01', "TRBV1*01"]})
    >>> v = mixcr._validate_gene_names(  series = df['v_d_gene'], chain = 'delta', organism = 'human')
    >>> assert np.all(v == pd.Series([True,True,True,True,False]))  
    True
    """
    # Check inputs
    if organism not in ['human','mouse']:
        raise KeyError("organism must be 'human' or 'mouse")
    if chain not in ['alpha','beta','gamma','delta']: 
        raise KeyError("chain must be 'alpha','beta','gamma', or 'delta'")


    if chain in ['gamma','delta']:
        # Lookup appropriate gammadelta_db
        all_genes = repertoire_db.RefGeneSet(db_file = "gammadelta_db.tsv").all_genes
        # Lookup appropriate organism
        all_genes= all_genes[organism]
        if chain == 'gamma':
            all_genes = [x for x in all_genes if all_genes[x].chain =='A']
        if chain == 'delta':
            all_genes = [x for x in all_genes if all_genes[x].chain =='B']
    
    if chain in ['alpha','beta']:
        # Lookup appropriate alphabeta_db
        all_genes = repertoire_db.RefGeneSet(db_file = "alphabeta_db.tsv").all_genes
        # Lookup appropriate organism
        all_genes = all_genes[organism]
        if chain == 'alpha':
            all_genes = [x for x in all_genes if all_genes[x].chain =='A']
        if chain == 'beta':
            all_genes = [x for x in all_genes if all_genes[x].chain =='B']
    
    
    valid = series.apply(lambda x : x in all_genes )
    return(valid)
<|MERGE_RESOLUTION|>--- conflicted
+++ resolved
@@ -149,16 +149,11 @@
     v = _validate_gene_names(series = df[gene_names[chain][0]], chain = chain, organism = organism)
     n_invalid_v_names = df[v == False].shape[0]
     invalid_names =df[v == False][gene_names[chain][0]].unique()
-<<<<<<< HEAD
+
     if n_invalid_v_names > 0:
         sys.stderr.write(f"Because of invalid v_gene names, dropping {n_invalid_v_names} with names:\n")
         for n in invalid_names:
             sys.stderr.write(f"{n}\n")
-=======
-    warnings.warn(f"Because of invalid v_gene names, dropping {n_invalid_v_names} with names:\n")
-    for n in invalid_names:
-        sys.stderr.write(f"{n}\n")
->>>>>>> 4796c93a
     
     return df[v].copy()
 
